mod client;
mod event_loop;
mod username_store;

use std::{
    hash::{DefaultHasher, Hash, Hasher},
    sync::Arc,
    time::Duration,
};

use futures::{channel::mpsc, Stream};
use libp2p::{
    gossipsub, identify, identity, kad, noise, rendezvous,
    request_response::{self, ProtocolSupport},
    swarm::NetworkBehaviour,
    tcp, yamux, Multiaddr, PeerId, StreamProtocol,
};
use serde::{Deserialize, Serialize};
use tokio::io::{Error as TokioError, ErrorKind as TokioErrorKind};

pub(crate) use client::Client;
pub(crate) use event_loop::{Event, EventLoop};

const RENDEZVOUS_POINT_PORT_NUMBER: u16 = 62649;
pub const RENDEZVOUS_POINT_PEER_ID: &str = "12D3KooWDpJ7As7BWAwRMfu1VU2WCqNjvq387JEYKDBj4kx6nXTN";

#[derive(NetworkBehaviour)]
struct Behaviour {
    trade_offering: request_response::cbor::Behaviour<TradeOffer, NoResponse>,
    trade_response: request_response::cbor::Behaviour<TradeResponse, TradeResponseResponse>,
    direct_messaging: request_response::cbor::Behaviour<DirectMessage, NoResponse>,
    kademlia: kad::Behaviour<kad::store::MemoryStore>,
    gossipsub: gossipsub::Behaviour,
    rendezvous: rendezvous::client::Behaviour,
    identify: identify::Behaviour,
}

#[derive(Debug, Clone, PartialEq, Eq, Serialize, Deserialize, Hash)]
pub(crate) struct TradeOffer {
    offered_file_name: String,
    requested_file_name: String,
}

#[derive(Debug, Clone, PartialEq, Eq, Serialize, Deserialize)]
pub(crate) struct TradeResponse {
    requested_file_name: String,
    offered_file_name: String,
    requested_file_bytes: Option<Vec<u8>>,
}

#[derive(Debug, Clone, PartialEq, Eq, Serialize, Deserialize)]
pub(crate) struct TradeResponseResponse {
    offered_file_name: String,
    requested_file_name: String,
    offered_file_bytes: Option<Vec<u8>>,
}

#[derive(Debug, Clone, PartialEq, Eq, Serialize, Deserialize)]
struct DirectMessage(String);

#[derive(Debug, Clone, PartialEq, Eq, Serialize, Deserialize)]
pub(crate) struct NoResponse();

/// Creates the network components, namely:
///
/// - The network client to interact with the network layer from anywhere within your application.
///
/// - The network event stream, e.g. for incoming requests.
///
/// - The network task driving the network itself.
pub(crate) fn new(
<<<<<<< HEAD
    username: String,
    secret_key_seed: Option<u8>,
=======
    rendezvous_ip_address: &str,
>>>>>>> 81d9a5fd
) -> Result<(Client, impl Stream<Item = Event>, EventLoop), anyhow::Error> {
    // Create a public/private key pair, either random or based on a seed.
    let id_keys = identity::Keypair::generate_ed25519();
    let peer_id = id_keys.public().to_peer_id();

    // Set a custom gossipsub configuration
    let gossipsub_config = gossipsub::ConfigBuilder::default()
        .heartbeat_interval(Duration::from_secs(10)) // This is set to aid debugging by not cluttering the log space
        .validation_mode(gossipsub::ValidationMode::Strict) // This sets the kind of message validation. The default is Strict (enforce message
        // signing)
        .message_id_fn(|message: &gossipsub::Message| {
            let mut s = DefaultHasher::new();
            message.data.hash(&mut s);
            gossipsub::MessageId::from(s.finish().to_string())
        }) // content-address messages. No two messages of the same content will be propagated.
        .build()
        .map_err(|msg| TokioError::new(TokioErrorKind::Other, msg))?; // Temporary hack because `build` does not return a proper `std::error::Error`.

    let mut swarm = libp2p::SwarmBuilder::with_existing_identity(id_keys)
        .with_tokio()
        .with_tcp(
            tcp::Config::default(),
            noise::Config::new,
            yamux::Config::default,
        )?
        .with_quic()
        .with_behaviour(|keypair: &identity::Keypair| {
            Ok(Behaviour {
                kademlia: kad::Behaviour::new(
                    peer_id,
                    kad::store::MemoryStore::new(keypair.public().to_peer_id()),
                ),
                trade_offering: request_response::cbor::Behaviour::new(
                    [(StreamProtocol::new("/trade-offer/1"), ProtocolSupport::Full)],
                    request_response::Config::default(),
                ),
                trade_response: request_response::cbor::Behaviour::new(
                    [(
                        StreamProtocol::new("/trade-response/1"),
                        ProtocolSupport::Full,
                    )],
                    request_response::Config::default(),
                ),
                direct_messaging: request_response::cbor::Behaviour::new(
                    [(
                        StreamProtocol::new("/direct-message/1"),
                        ProtocolSupport::Full,
                    )],
                    request_response::Config::default(),
                ),
                gossipsub: gossipsub::Behaviour::new(
                    gossipsub::MessageAuthenticity::Signed(keypair.clone()),
                    gossipsub_config,
                )?,
                rendezvous: rendezvous::client::Behaviour::new(keypair.clone()),
                identify: identify::Behaviour::new(identify::Config::new(
                    "rendezvous-identify/1.0.0".to_string(),
                    keypair.public(),
                )),
            })
        })?
        .with_swarm_config(|c| c.with_idle_connection_timeout(Duration::from_secs(60)))
        .build();

    swarm
        .behaviour_mut()
        .kademlia
        .set_mode(Some(kad::Mode::Server));

    let (command_sender, command_receiver) = mpsc::channel(0);
    let (event_sender, event_receiver) = mpsc::channel(0);

    let topic = gossipsub::IdentTopic::new("chat-room");
    swarm.behaviour_mut().gossipsub.subscribe(&topic)?;

    // Listen on all interfaces and whatever port the OS assigns
    swarm.listen_on("/ip4/0.0.0.0/udp/0/quic-v1".parse()?)?;
    swarm.listen_on("/ip4/0.0.0.0/tcp/0".parse()?)?;

    let rendezvous_peer_id: PeerId = RENDEZVOUS_POINT_PEER_ID.parse()?;

    let rendezvous_multi_address: Multiaddr =
        format!("/ip4/{rendezvous_ip_address}/tcp/{RENDEZVOUS_POINT_PORT_NUMBER}").parse()?;
    swarm.dial(rendezvous_multi_address)?;

    Ok((
        Client {
            command_sender,
            username_store: Arc::default(),
        },
        event_receiver,
<<<<<<< HEAD
        EventLoop::new(swarm, command_receiver, event_sender, topic, username),
=======
        EventLoop::new(
            swarm,
            command_receiver,
            event_sender,
            topic,
            rendezvous_peer_id,
        ),
>>>>>>> 81d9a5fd
    ))
}<|MERGE_RESOLUTION|>--- conflicted
+++ resolved
@@ -69,12 +69,8 @@
 ///
 /// - The network task driving the network itself.
 pub(crate) fn new(
-<<<<<<< HEAD
     username: String,
-    secret_key_seed: Option<u8>,
-=======
     rendezvous_ip_address: &str,
->>>>>>> 81d9a5fd
 ) -> Result<(Client, impl Stream<Item = Event>, EventLoop), anyhow::Error> {
     // Create a public/private key pair, either random or based on a seed.
     let id_keys = identity::Keypair::generate_ed25519();
@@ -166,16 +162,13 @@
             username_store: Arc::default(),
         },
         event_receiver,
-<<<<<<< HEAD
-        EventLoop::new(swarm, command_receiver, event_sender, topic, username),
-=======
         EventLoop::new(
             swarm,
             command_receiver,
             event_sender,
             topic,
+            username,
             rendezvous_peer_id,
         ),
->>>>>>> 81d9a5fd
     ))
 }