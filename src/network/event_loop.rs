mod behaviour_handlers;
mod command;
mod command_handlers;

use std::{
    collections::{HashMap, HashSet},
    path::PathBuf,
    time::Duration,
};

use futures::{
    channel::{mpsc, oneshot},
    SinkExt, StreamExt,
};
use libp2p::{
    gossipsub, identify, kad, rendezvous, request_response,
    swarm::{Swarm, SwarmEvent},
    PeerId,
};

use super::{Behaviour, BehaviourEvent, DirectMessage, TradeOffer, TradeResponse};

pub(super) use command::Command;

type DynResult<T> = Result<T, anyhow::Error>;

const RENDEZVOUS_NAMESPACE: &str = "rendezvous";

pub(crate) struct EventLoop {
    swarm: Swarm<Behaviour>,
    rendezvous_peer_id: PeerId,
    command_receiver: mpsc::Receiver<Command>,
    event_sender: mpsc::Sender<Event>,
    pending_register_username:
        HashMap<kad::QueryId, oneshot::Sender<Result<(), kad::PutRecordError>>>,
    pending_request_message:
        HashMap<request_response::OutboundRequestId, oneshot::Sender<DynResult<()>>>,
    pending_peer_id_request: HashMap<kad::QueryId, oneshot::Sender<Option<PeerId>>>,
    pending_username_request: HashMap<kad::QueryId, oneshot::Sender<DynResult<String>>>,
    pending_trade_offer_request:
        HashMap<request_response::OutboundRequestId, oneshot::Sender<DynResult<()>>>,
    pending_trade_response_response:
        HashMap<request_response::OutboundRequestId, oneshot::Sender<DynResult<Option<Vec<u8>>>>>,
    outgoing_trade_offers: HashMap<(PeerId, TradeOffer), (Vec<u8>, PathBuf)>,
    inbound_trade_offers: HashSet<(PeerId, TradeOffer)>,
    gossipsub_topic: gossipsub::IdentTopic,
<<<<<<< HEAD
    has_registered_username: bool,
    username: String,
=======
    discover_tick: tokio::time::Interval,
    cookie: Option<rendezvous::Cookie>,
    rendezvous_namespace: rendezvous::Namespace,
>>>>>>> 81d9a5fd
}

impl EventLoop {
    pub(super) fn new(
        swarm: Swarm<Behaviour>,
        command_receiver: mpsc::Receiver<Command>,
        event_sender: mpsc::Sender<Event>,
        gossipsub_topic: gossipsub::IdentTopic,
<<<<<<< HEAD
        username: String,
=======
        rendezvous_peer_id: PeerId,
>>>>>>> 81d9a5fd
    ) -> Self {
        Self {
            swarm,
            rendezvous_peer_id,
            command_receiver,
            event_sender,
            pending_register_username: HashMap::default(),
            pending_request_message: HashMap::default(),
            pending_peer_id_request: HashMap::default(),
            pending_username_request: HashMap::default(),
            pending_trade_offer_request: HashMap::default(),
            pending_trade_response_response: HashMap::default(),
            outgoing_trade_offers: HashMap::default(),
            inbound_trade_offers: HashSet::default(),
            gossipsub_topic,
<<<<<<< HEAD
            has_registered_username: false,
            username,
=======
            discover_tick: tokio::time::interval(Duration::from_secs(30)),
            cookie: None,
            rendezvous_namespace: rendezvous::Namespace::from_static(RENDEZVOUS_NAMESPACE),
>>>>>>> 81d9a5fd
        }
    }

    pub(crate) async fn run(mut self) {
        loop {
            tokio::select! {
                event = self.swarm.select_next_some() => self.handle_event(event).await,
                command = self.command_receiver.next() => match command {
                    Some(c) => self.handle_command(c),
                    // Command channel closed, thus shutting down the network event loop.
                    None => return,
                },
                _ = self.discover_tick.tick(), if self.cookie.is_some() => {
                    self.swarm
                        .behaviour_mut()
                        .rendezvous
                        .discover(
                            Some(self.rendezvous_namespace.clone()),
                            self.cookie.clone(),
                            None,
                            self.rendezvous_peer_id
                        );
                }
            }
        }
    }

    async fn handle_event(&mut self, event: SwarmEvent<BehaviourEvent>) {
        match event {
            SwarmEvent::Behaviour(BehaviourEvent::Kademlia(
                kad::Event::OutboundQueryProgressed {
                    id,
                    result: kad::QueryResult::GetRecord(record),
                    ..
                },
            )) => self.handle_get_record(record, id),

            SwarmEvent::Behaviour(BehaviourEvent::Kademlia(
                kad::Event::OutboundQueryProgressed {
                    result: kad::QueryResult::PutRecord(record),
                    id: query_id,
                    ..
                },
            )) => self.handle_put_record(record, query_id),

            SwarmEvent::Behaviour(BehaviourEvent::Kademlia(kad::Event::RoutingUpdated {
                ..
            })) => {
                if !self.has_registered_username {
                    self.event_sender
                        .send(Event::RegistrationRequest {
                            username: self.username.clone(),
                        })
                        .await
                        .expect("Event receiver was dropped");
                    println!("username is being registered");
                    self.has_registered_username = true;
                }
            }

            SwarmEvent::Behaviour(BehaviourEvent::DirectMessaging(
                request_response::Event::Message { peer, message, .. },
            )) => self.handle_direct_messaging_message(message, peer).await,

            SwarmEvent::Behaviour(BehaviourEvent::DirectMessaging(
                request_response::Event::OutboundFailure {
                    request_id, error, ..
                },
            )) => self.handle_direct_messaging_outbound_failure(request_id, error),

            SwarmEvent::Behaviour(BehaviourEvent::TradeOffering(
                request_response::Event::Message { peer, message, .. },
            )) => self.handle_trade_offering_message(message, peer).await,

            SwarmEvent::Behaviour(BehaviourEvent::TradeOffering(
                request_response::Event::OutboundFailure {
                    error, request_id, ..
                },
            )) => self.handle_trade_offering_outbound_failure(error, request_id),

            SwarmEvent::Behaviour(BehaviourEvent::TradeResponse(
                request_response::Event::Message { peer, message, .. },
            )) => self.handle_trade_response_message(message, peer).await,

            SwarmEvent::Behaviour(BehaviourEvent::TradeResponse(
                request_response::Event::OutboundFailure {
                    request_id, error, ..
                },
            )) => self.handle_trade_response_outbound_failure(request_id, error),

            SwarmEvent::Behaviour(BehaviourEvent::Gossipsub(gossipsub::Event::Message {
                propagation_source: peer_id,
                message,
                ..
            })) => self.handle_gossipsub_message(&message, peer_id).await,

            SwarmEvent::ConnectionEstablished { peer_id, .. }
                if peer_id == self.rendezvous_peer_id =>
            {
                self.handle_connected_to_rendezvous_server();
            }

            SwarmEvent::Behaviour(BehaviourEvent::Rendezvous(
                rendezvous::client::Event::Discovered {
                    registrations,
                    cookie,
                    ..
                },
            )) => self.handle_rendezvous_discovered(registrations, cookie),

            SwarmEvent::Behaviour(BehaviourEvent::Identify(identify::Event::Received {
                info,
                ..
            })) => self.handle_identify_received(info),

            SwarmEvent::Behaviour(
                BehaviourEvent::Kademlia(_)
                | BehaviourEvent::Identify(
                    identify::Event::Sent { .. } | identify::Event::Pushed { .. },
                )
                | BehaviourEvent::Gossipsub(
                    gossipsub::Event::GossipsubNotSupported { .. }
                    | gossipsub::Event::Subscribed { .. },
                )
                | BehaviourEvent::Rendezvous(rendezvous::client::Event::Registered { .. })
                | BehaviourEvent::DirectMessaging(request_response::Event::ResponseSent { .. })
                | BehaviourEvent::TradeOffering(request_response::Event::ResponseSent { .. })
                | BehaviourEvent::TradeResponse(request_response::Event::ResponseSent { .. }),
            )
            | SwarmEvent::Dialing { .. }
            | SwarmEvent::NewListenAddr { .. }
            | SwarmEvent::IncomingConnection { .. }
            | SwarmEvent::ConnectionClosed { .. }
            | SwarmEvent::IncomingConnectionError { .. }
            | SwarmEvent::ConnectionEstablished { .. }
            | SwarmEvent::NewExternalAddrOfPeer { .. }
            | SwarmEvent::OutgoingConnectionError { .. } => {}

            event => println!("{event:?}"),
        }
    }
}

#[derive(Debug)]
pub(crate) enum Event {
    InboundTradeOffer {
        offered_file_name: String,
        peer_id: PeerId,
        requested_file_name: String,
    },
    InboundTradeResponse {
        peer_id: PeerId,
        offered_file_name: String,
        requested_file_name: String,
        was_accepted: bool,
    },
    InboundDirectMessage {
        peer_id: PeerId,
        message: String,
    },
    InboundChat {
        peer_id: PeerId,
        message: String,
    },
    RegistrationRequest {
        username: String,
    },
}<|MERGE_RESOLUTION|>--- conflicted
+++ resolved
@@ -44,14 +44,11 @@
     outgoing_trade_offers: HashMap<(PeerId, TradeOffer), (Vec<u8>, PathBuf)>,
     inbound_trade_offers: HashSet<(PeerId, TradeOffer)>,
     gossipsub_topic: gossipsub::IdentTopic,
-<<<<<<< HEAD
     has_registered_username: bool,
     username: String,
-=======
     discover_tick: tokio::time::Interval,
     cookie: Option<rendezvous::Cookie>,
     rendezvous_namespace: rendezvous::Namespace,
->>>>>>> 81d9a5fd
 }
 
 impl EventLoop {
@@ -60,11 +57,8 @@
         command_receiver: mpsc::Receiver<Command>,
         event_sender: mpsc::Sender<Event>,
         gossipsub_topic: gossipsub::IdentTopic,
-<<<<<<< HEAD
         username: String,
-=======
         rendezvous_peer_id: PeerId,
->>>>>>> 81d9a5fd
     ) -> Self {
         Self {
             swarm,
@@ -80,14 +74,11 @@
             outgoing_trade_offers: HashMap::default(),
             inbound_trade_offers: HashSet::default(),
             gossipsub_topic,
-<<<<<<< HEAD
             has_registered_username: false,
             username,
-=======
             discover_tick: tokio::time::interval(Duration::from_secs(30)),
             cookie: None,
             rendezvous_namespace: rendezvous::Namespace::from_static(RENDEZVOUS_NAMESPACE),
->>>>>>> 81d9a5fd
         }
     }
 
