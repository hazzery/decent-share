// Copyright 2021 Protocol Labs.
//
// Permission is hereby granted, free of charge, to any person obtaining a
// copy of this software and associated documentation files (the "Software"),
// to deal in the Software without restriction, including without limitation
// the rights to use, copy, modify, merge, publish, distribute, sublicense,
// and/or sell copies of the Software, and to permit persons to whom the
// Software is furnished to do so, subject to the following conditions:
//
// The above copyright notice and this permission notice shall be included in
// all copies or substantial portions of the Software.
//
// THE SOFTWARE IS PROVIDED "AS IS", WITHOUT WARRANTY OF ANY KIND, EXPRESS
// OR IMPLIED, INCLUDING BUT NOT LIMITED TO THE WARRANTIES OF MERCHANTABILITY,
// FITNESS FOR A PARTICULAR PURPOSE AND NONINFRINGEMENT. IN NO EVENT SHALL THE
// AUTHORS OR COPYRIGHT HOLDERS BE LIABLE FOR ANY CLAIM, DAMAGES OR OTHER
// LIABILITY, WHETHER IN AN ACTION OF CONTRACT, TORT OR OTHERWISE, ARISING
// FROM, OUT OF OR IN CONNECTION WITH THE SOFTWARE OR THE USE OR OTHER
// DEALINGS IN THE SOFTWARE.

mod action;
mod interface;
mod network;

use clap::Parser;
use futures::StreamExt;
use tokio::io::AsyncBufReadExt;
use tracing_subscriber::EnvFilter;

use interface::{handle_network_event, handle_std_in};

#[tokio::main]
async fn main() -> Result<(), anyhow::Error> {
    let _ = tracing_subscriber::fmt()
        .with_env_filter(
            EnvFilter::builder()
                .with_default_directive(tracing_subscriber::filter::LevelFilter::WARN.into())
                .from_env_lossy(),
        )
        .try_init();

    let arguments = Arguments::parse();

    let (mut network_client, mut network_events, network_event_loop) =
<<<<<<< HEAD
        network::new(opt.username, opt.secret_key_seed)?;
=======
        network::new(&arguments.rendezvous_address)?;
>>>>>>> 81d9a5fd

    // Spawn the network task for it to run in the background.
    tokio::task::spawn(network_event_loop.run());

    let mut stdin = tokio::io::BufReader::new(tokio::io::stdin()).lines();
    loop {
        tokio::select! {
            command = stdin.next_line() => handle_std_in(command, &mut network_client).await,
            event = network_events.next() => handle_network_event(event, &mut network_client).await,
        }
    }
}

#[derive(Parser, Debug)]
#[command(name = "libp2p file sharing example")]
struct Arguments {
    /// A username to register with for user identification.
    #[arg(long, short)]
    username: String,

    /// The IP address of the rendezvous server.
    #[arg(long, short, default_value = "127.0.0.1")]
    rendezvous_address: String,
}<|MERGE_RESOLUTION|>--- conflicted
+++ resolved
@@ -42,11 +42,7 @@
     let arguments = Arguments::parse();
 
     let (mut network_client, mut network_events, network_event_loop) =
-<<<<<<< HEAD
-        network::new(opt.username, opt.secret_key_seed)?;
-=======
-        network::new(&arguments.rendezvous_address)?;
->>>>>>> 81d9a5fd
+        network::new(arguments.username, &arguments.rendezvous_address)?;
 
     // Spawn the network task for it to run in the background.
     tokio::task::spawn(network_event_loop.run());
