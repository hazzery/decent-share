use crate::{
    action::{handle_accept_trade, handle_send, handle_trade},
    network::{Client, Event},
};

const TRADE_USAGE: &str = "Usage: trade <name_of_offered_file> <path_to_offered_file> <recipient_username> <name_of_requested_file> <path_to_put_requested_file>";
const SEND_USAGE: &str = "Usage: send <message_to_broadcast>";
const DM_USAGE: &str = "Usage: dm <username> <message>";
const ACCEPT_USAGE: &str = "Usage: accept <offerer_username> <name_of_offered_file> <path_to_place_received_file> <name_of_requested_file> <path_to_source_requested_file>";
const DECLINE_USAGE: &str =
    "Usage: decline <offerer_username> <name_of_offered_file> <name_of_requested_file>";

#[allow(clippy::too_many_lines)]
pub(crate) async fn handle_std_in(
    command: Result<Option<String>, std::io::Error>,
    network_client: &mut Client,
) {
    let command = match command {
        Ok(Some(command)) => command,
        Ok(None) => return,
        Err(error) => {
            eprintln!("Error reading command: {error:?}");
            return;
        }
    };

    let arguments = split_string(&command);
    let Some(action) = arguments.first() else {
        println!("No action specified");
        return;
    };

    match action.to_lowercase().as_str() {
        "send" => {
            let Some(message) = arguments.get(1) else {
                println!("{SEND_USAGE}");
                return;
            };
            handle_send(message, network_client).await;
        }
        "trade" => {
            let Some(offered_file_name) = arguments.get(1) else {
                println!("{TRADE_USAGE}");
                return;
            };
            let Some(offered_file_path) = arguments.get(2) else {
                println!("{TRADE_USAGE}");
                return;
            };
            let Some(username) = arguments.get(3) else {
                println!("{TRADE_USAGE}");
                return;
            };
            let Some(requested_file_name) = arguments.get(4) else {
                println!("{TRADE_USAGE}");
                return;
            };
            let Some(requested_file_path) = arguments.get(5) else {
                println!("{TRADE_USAGE}");
                return;
            };

            if let Err(error) = handle_trade(
                offered_file_name,
                offered_file_path,
                username,
                requested_file_name,
                requested_file_path,
                network_client,
            )
            .await
            {
                eprintln!("Error offering trade: {error:?}");
            }
        }
<<<<<<< HEAD
=======
        "register" => {
            let Some(username) = arguments.get(1) else {
                println!("Missing username");
                return;
            };

            if let Err(error) = network_client.register_username(username.clone()).await {
                eprintln!("Error registering username: {error:?}");
            } else {
                println!("Registration successful");
            }
        }
>>>>>>> 19bc737f
        "dm" => {
            let Some(username) = arguments.get(1) else {
                println!("{DM_USAGE}");
                return;
            };
            let Some(message) = arguments.get(2) else {
                println!("{DM_USAGE}");
                return;
            };
            if let Err(error) = network_client
                .direct_message(username.clone(), message.clone())
                .await
            {
                eprintln!("Error sending direct message: {error:?}");
            }
        }
        "accept" => {
            let Some(username) = arguments.get(1) else {
                println!("{ACCEPT_USAGE}");
                return;
            };
            let Some(offered_file_name) = arguments.get(2) else {
                println!("{ACCEPT_USAGE}");
                return;
            };
            let Some(offered_file_path) = arguments.get(3) else {
                println!("{ACCEPT_USAGE}");
                return;
            };
            let Some(requested_file_name) = arguments.get(4) else {
                println!("{ACCEPT_USAGE}");
                return;
            };
            let Some(requested_file_path) = arguments.get(5) else {
                println!("{ACCEPT_USAGE}");
                return;
            };
            if let Err(error) = handle_accept_trade(
                username,
                offered_file_name,
                offered_file_path,
                requested_file_name,
                requested_file_path,
                network_client,
            )
            .await
            {
                eprintln!("Error accepting trade: {error:?}");
            }
        }
        "decline" => {
            let Some(username) = arguments.get(1) else {
                println!("{DECLINE_USAGE}");
                return;
            };
            let Some(offered_file_name) = arguments.get(2) else {
                println!("{DECLINE_USAGE}");
                return;
            };
            let Some(requested_file_name) = arguments.get(3) else {
                println!("{DECLINE_USAGE}");
                return;
            };
            if let Err(error) = network_client
                .decline_trade(
                    username.to_string(),
                    offered_file_name.to_string(),
                    requested_file_name.to_string(),
                )
                .await
            {
                eprintln!("Error declining trade: {error:?}");
            }
        }

        action => println!("Unknown action '{action}'"),
    }
}

pub async fn handle_network_event(event: Option<Event>, network_client: &mut Client) {
    let event = event.expect("Network event sender was dropped!");

    match event {
        Event::InboundTradeOffer {
            offered_file_name: offered_file,
            peer_id,
            requested_file_name: requested_file,
        } => {
            println!("You have received a trade offer!",);
            match network_client.get_username(peer_id).await {
                Ok(username) => println!("From: {username}"),
                Err(error) => println!("Error fetching username: {error:?}"),
            }
            println!("Receive: {offered_file}, Provide: {requested_file}");
        }
        Event::InboundTradeResponse {
            peer_id,
            offered_file_name: offered_file,
            requested_file_name: requested_file,
            was_accepted,
        } => {
            let response_message = if was_accepted { "accepted" } else { "declined" };
            let username = match network_client.get_username(peer_id).await {
                Ok(username) => username,
                Err(error) => error.to_string(),
            };
            println!("{username} has {response_message} your trade for {offered_file}.");
            if was_accepted {
                println!("{requested_file} is now available at the path you specified");
            }
        }
        Event::InboundDirectMessage { peer_id, message } => {
            println!("You have received a direct message!");
            match network_client.get_username(peer_id).await {
                Ok(username) => println!("From {username}:"),
                Err(error) => println!("Error fetching username: {error:?}"),
            }
            println!("{message}");
        }
        Event::InboundChat { peer_id, message } => {
            println!("Received new global chat!");
            match network_client.get_username(peer_id).await {
                Ok(username) => println!("From {username}:"),
                Err(error) => println!("Error fetching username: {error:?}"),
            }
            println!("{message}");
        }
        Event::RegistrationRequest { username } => {
            if let Err(error) = network_client.register_username(username.clone()).await {
                println!("Failed to register username: {error:?}");
            } else {
                println!("successfully registered as {username}");
            }
        }
    }
}

fn split_string(input: &str) -> Vec<String> {
    let re = regex::Regex::new(r#""([^"]*)"|\S+"#).unwrap();
    re.captures_iter(input)
        .map(|cap| cap.get(0).unwrap().as_str().to_string())
        .collect()
}<|MERGE_RESOLUTION|>--- conflicted
+++ resolved
@@ -73,21 +73,6 @@
                 eprintln!("Error offering trade: {error:?}");
             }
         }
-<<<<<<< HEAD
-=======
-        "register" => {
-            let Some(username) = arguments.get(1) else {
-                println!("Missing username");
-                return;
-            };
-
-            if let Err(error) = network_client.register_username(username.clone()).await {
-                eprintln!("Error registering username: {error:?}");
-            } else {
-                println!("Registration successful");
-            }
-        }
->>>>>>> 19bc737f
         "dm" => {
             let Some(username) = arguments.get(1) else {
                 println!("{DM_USAGE}");
